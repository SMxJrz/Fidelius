--- conflicted
+++ resolved
@@ -349,21 +349,13 @@
 
     @Test
     @WithMockUser
-<<<<<<< HEAD
     public void getMetadataShouldReturn400ErrorWhenMetadataNotFound() throws Exception {
         when(credentialsService.getMetadata(anyString(), anyString(), anyString(), anyString(), anyString(), anyString())).thenReturn(new Metadata());
 
         mockMvc.perform(getMetadataRequest)
                 .andExpect(status().is4xxClientError());
-=======
-    public void getMetadataWhenMetadataNotFound() throws Exception {
-        when(credentialsService.getMetadata(anyString(), anyString(), anyString(), anyString(), anyString(), anyString())).thenReturn(new Metadata());
-
-        mockMvc.perform(getMetadataRequest)
-                .andExpect(status().isOk());
->>>>>>> 504b1a97
-    }
-
+    }
+  
     @Test
     public void getSecretShouldReturn401ErrorWhenUserNotIncluded() throws Exception {
         when(credentialsService.getCredentialSecret(anyString(), anyString(), anyString(), anyString(), anyString(), anyString())).thenReturn(new Credential());
